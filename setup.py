from os import path

from setuptools import setup, find_packages


def read_README_file():
    this_directory = path.abspath(path.dirname(__file__))
    with open(path.join(this_directory, 'README.md'), encoding='utf-8') as f:
        return f.read()


<<<<<<< HEAD
def get_extension_modules(use_cython):
    ext = '.pyx' if use_cython else '.c'

    extension_modules = [
        Extension(
            'version_space_helper',
            sources=['aideme/active_learning/version_space/sampling/version_space_helper' + ext]
        )
    ]

    if use_cython:
        from Cython.Build import cythonize
        extension_modules = cythonize(extension_modules, language_level='3')

    return extension_modules


def get_install_requirements(use_cython):
    install_req = [
        'numpy>=1.17.4',
        'pandas>=0.25.3',
        'scipy>=1.3.1',
        'scikit-learn>=0.22.1',
    ]

    if use_cython:
        install_req.append('cython>=0.29.14')

    return install_req


USE_CYTHON = sys.argv[1] == 'build_ext'  # Cython is only needed when building, not installing


# from setuptools.command.build_ext import build_ext as _build_ext
#
# class build_ext(_build_ext):
#     def finalize_options(self):
#         _build_ext.finalize_options(self)
#         # Prevent numpy from thinking it is still in its setup process:
#         __builtins__.__NUMPY_SETUP__ = False
#         import numpy
#         self.include_dirs.append(numpy.get_include())




=======
>>>>>>> 619d3613
setup(
    # METADATA
    name='aideme',  # package name id -> used when 'pip install ...'
    version='1.0.dev',  # project version

    # DESCRIPTION
    description='An Active Learning-based interactive data exploration tool',
    long_description=read_README_file(),
    long_description_content_type='text/markdown',

    # CONTACT and URLS
    maintainer='Luciano Di Palma',
    maintainer_email='luciano.di-palma@polytechnique.edu',
    url='https://aideme.netlify.app',  # project home page
    project_urls={
        'Source Code': 'https://gitlab.inria.fr/ldipalma/aideme/'
    },

    # REQUIREMENTS
    python_requires=">=3.6, <4",  # python required version
    install_requires=[
        'numpy>=1.17.4',
        'scipy>=1.3.1',
        'scikit-learn>=0.22.1',
    ],  # minimum required packages - these packages will be installed when running 'pip install'

    # easily run our test suite using pytest
    setup_requires=['pytest-runner'],
    tests_require=['pytest'],

    # TAGGING OUR PROJECT
    keywords='machine-learning data-exploration artificial-intelligence active-learning',
    classifiers=[  # tags used to index our project
        'Development Status :: 3 - Alpha',  # How mature is this project?
        'Intended Audience :: Science/Research',  # Indicate who your project is intended for
        'License :: OSI Approved :: Mozilla Public License 2.0 (MPL 2.0)',  # our project license

        # Specify the Python versions you support here
        'Programming Language :: Python :: 3',  #  Python 3 only
        'Programming Language :: Python :: 3.7',
        'Programming Language :: Python :: 3.8',
        'Programming Language :: Python :: 3.9',

        # Topics
        'Topic :: Scientific/Engineering',
        'Topic :: Scientific/Engineering :: Artificial Intelligence',
    ],

    # LINKING MODULES
    zip_safe=False,
    packages=find_packages(),  # include all python packages within 'aideme' package
)<|MERGE_RESOLUTION|>--- conflicted
+++ resolved
@@ -9,56 +9,6 @@
         return f.read()
 
 
-<<<<<<< HEAD
-def get_extension_modules(use_cython):
-    ext = '.pyx' if use_cython else '.c'
-
-    extension_modules = [
-        Extension(
-            'version_space_helper',
-            sources=['aideme/active_learning/version_space/sampling/version_space_helper' + ext]
-        )
-    ]
-
-    if use_cython:
-        from Cython.Build import cythonize
-        extension_modules = cythonize(extension_modules, language_level='3')
-
-    return extension_modules
-
-
-def get_install_requirements(use_cython):
-    install_req = [
-        'numpy>=1.17.4',
-        'pandas>=0.25.3',
-        'scipy>=1.3.1',
-        'scikit-learn>=0.22.1',
-    ]
-
-    if use_cython:
-        install_req.append('cython>=0.29.14')
-
-    return install_req
-
-
-USE_CYTHON = sys.argv[1] == 'build_ext'  # Cython is only needed when building, not installing
-
-
-# from setuptools.command.build_ext import build_ext as _build_ext
-#
-# class build_ext(_build_ext):
-#     def finalize_options(self):
-#         _build_ext.finalize_options(self)
-#         # Prevent numpy from thinking it is still in its setup process:
-#         __builtins__.__NUMPY_SETUP__ = False
-#         import numpy
-#         self.include_dirs.append(numpy.get_include())
-
-
-
-
-=======
->>>>>>> 619d3613
 setup(
     # METADATA
     name='aideme',  # package name id -> used when 'pip install ...'
