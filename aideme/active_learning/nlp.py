import numpy as np

from aideme.active_learning.active_learner import FactorizedActiveLearner
from aideme.utils import assert_positive_integer


class TwoStepsLearner(FactorizedActiveLearner):
    """
    A special Active Learner for working with datasets containing both structured and text data. It works in two phases:

        Phase 1: Run an Active Learner of choice over structured data only

        Phase 2: Run another Active Learner of choice over the text data, but filtering it to the points where the first
        Active Learner predicts as positive.
    """

    def __init__(self, al_struct, al_text, switch_iter, text_column_start):
        """
        :param al_struct: Active Learner to run over structured data
        :param al_text: Active Learner to run over text data
        :param switch_iter: iteration to switch from structured data exploration to text data exploration
        :param text_column_start: column index where
        """
        assert_positive_integer(switch_iter, 'switch_iter')

        self._al_struct = al_struct
        self._al_text = al_text
        self.__switch_iter = switch_iter
        self.__text_column_start = text_column_start
        self.__iteration = 0
        self.__labels_cache = None
        self.__probas_cache = None
        self.__mask_cache = None
        self.__X_text = None

    def clear(self):
        self._al_struct.clear()
        self._al_text.clear()
        self.__iteration = 0
        self.__labels_cache = None
        self.__probas_cache = None
        self.__mask_cache = None
        self.__X_text = None

    @property
    def is_struct_phase(self):
        return self.__iteration < self.__switch_iter

    @property
    def is_text_phase(self):
        return not self.is_struct_phase

    def get_struct_data(self, X):
        return X[:, :self.__text_column_start]

    def get_struct_labels(self, y):
        return y[:, :-1]

    def get_text_data(self, X):
        return X[:, self.__text_column_start:]

    def get_text_labels(self, y):
        return y[:, -1]

    def fit_data(self, data):
        self.__iteration = data.labeled_size

        if self.is_struct_phase:
            col_slice = slice(0, self.__text_column_start)
            lb_slice = slice(0, -1)
            self._al_struct.fit_data(data.select_cols(col_slice, lb_slice))

        else:
            if self.__labels_cache is None:
                self.__update_cache(data.data)

                mask = ~self.__mask_cache.copy()
                mask[data.labeled[0]] = False  # remove labeled points
                idx = np.arange(len(data.data))[mask]

                data.move_to_inferred(idx)

<<<<<<< HEAD
            # col_slice = slice(self.__text_column_start, None)
            # lb_slice = -1

=======
>>>>>>> cf8ba564
            X, y = data.training_set
            X_text = self.get_text_data(X)
            y_text = self.get_text_labels(y)

            idx = [i for i in range(len(X)) if y_text[i] == 1 or i <= 1 or i >= self.__switch_iter]

            self._al_text.fit(X_text[idx], y_text[idx])
<<<<<<< HEAD
            # self._al_text.fit_data(data.select_cols(col_slice, lb_slice))
=======
>>>>>>> cf8ba564

    def predict(self, X):
        return self.__compute(X, self._al_struct.predict, self._al_text.predict, self.__labels_cache)

    def predict_proba(self, X):
        return self.__compute(X, self._al_struct.predict_proba, self._al_text.predict_proba, self.__probas_cache)

    def __compute(self, X, f_struct, f_text, cache):
        if self.is_struct_phase:
            return f_struct(self.get_struct_data(X))

        values = cache.copy()
        values[self.__mask_cache] = f_text(self.__X_text)
        return values

    def __update_cache(self, X):
        self.__labels_cache = self._al_struct.predict(self.get_struct_data(X))
        self.__probas_cache = self._al_struct.predict_proba(self.get_struct_data(X))
        self.__mask_cache = (self.__labels_cache == 1)
        self.__X_text = self.get_text_data(X[self.__mask_cache])

    def next_points_to_label(self, data, subsample=None):
        if self.is_struct_phase:
            col_slice = slice(0, self.__text_column_start)
            lb_slice = slice(0, -1)
            return self._al_struct.next_points_to_label(data.select_cols(col_slice, lb_slice), subsample)

        idx, X = data.sample_unknown(subsample)
        return self._al_text._select_next(idx, self.get_text_data(X))<|MERGE_RESOLUTION|>--- conflicted
+++ resolved
@@ -80,12 +80,6 @@
 
                 data.move_to_inferred(idx)
 
-<<<<<<< HEAD
-            # col_slice = slice(self.__text_column_start, None)
-            # lb_slice = -1
-
-=======
->>>>>>> cf8ba564
             X, y = data.training_set
             X_text = self.get_text_data(X)
             y_text = self.get_text_labels(y)
@@ -93,10 +87,6 @@
             idx = [i for i in range(len(X)) if y_text[i] == 1 or i <= 1 or i >= self.__switch_iter]
 
             self._al_text.fit(X_text[idx], y_text[idx])
-<<<<<<< HEAD
-            # self._al_text.fit_data(data.select_cols(col_slice, lb_slice))
-=======
->>>>>>> cf8ba564
 
     def predict(self, X):
         return self.__compute(X, self._al_struct.predict, self._al_text.predict, self.__labels_cache)
