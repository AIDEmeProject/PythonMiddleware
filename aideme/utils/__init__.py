--- conflicted
+++ resolved
@@ -23,8 +23,4 @@
 from .noise import random_noise_injector, gaussian_noise
 
 if TYPE_CHECKING:
-<<<<<<< HEAD
-    from .types import *
-=======
-    from .types import FunctionList, Metrics, Callback, Convergence, InitialSampler, Seed, HyperPlane, NoiseInjector
->>>>>>> 619d3613
+    from .types import *